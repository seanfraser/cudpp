--- conflicted
+++ resolved
@@ -196,15 +196,9 @@
         {
             printf("Running a%s%s %s%s-scan of %d %s elements\n",
                    (config.options & CUDPP_OPTION_BACKWARD) ? " backward" : "",
-<<<<<<< HEAD
-                   (config.options & CUDPP_OPTION_INCLUSIVE) ? " inclusive" :
-                   "",
-                   (config.algorithm == CUDPP_SEGMENTED_SCAN) ? "segmented " :
-=======
                    (config.options & CUDPP_OPTION_INCLUSIVE) ? " inclusive" : 
                    "",
                    (config.algorithm == CUDPP_SEGMENTED_SCAN) ? "segmented " : 
->>>>>>> e31ee33e
                    "",
                    op,
                    test[k],
@@ -218,19 +212,6 @@
         if (config.algorithm == CUDPP_SEGMENTED_SCAN)
         {
             if (config.op == CUDPP_ADD)
-<<<<<<< HEAD
-                computeSegmentedSumScanGold(reference, i_data, i_flags,
-                                            test[k], config);
-            else if (config.op == CUDPP_MULTIPLY)
-                computeSegmentedMultiplyScanGold(reference, i_data, i_flags,
-                                                 test[k], config);
-            else if (config.op == CUDPP_MAX)
-                computeSegmentedMaxScanGold(reference, i_data, i_flags,
-                                            test[k], config);
-            else if (config.op == CUDPP_MIN)
-                computeSegmentedMinScanGold(reference, i_data, i_flags,
-                                            test[k], config);
-=======
                 computeSegmentedSumScanGold( reference, i_data, i_flags, 
                                              test[k], config);
             else if (config.op == CUDPP_MULTIPLY)
@@ -242,7 +223,6 @@
             else if (config.op == CUDPP_MIN)
                 computeSegmentedMinScanGold( reference, i_data, i_flags, 
                                              test[k], config);                
->>>>>>> e31ee33e
         }
         else
         {
@@ -296,11 +276,7 @@
         }
         else
         {
-<<<<<<< HEAD
-            printf("\t%10d\t%0.4f\n", test[k],
-=======
             printf("\t%10d\t%0.4f\n", test[k], 
->>>>>>> e31ee33e
                    timer.getTime() / testOptions.numIterations);
         }
         if (testOptions.debug)
@@ -357,13 +333,8 @@
 
     bool quiet = checkCommandLineFlag(argc, (const char**) argv, "quiet");
 
-<<<<<<< HEAD
-    unsigned int test[] = {39, 128, 256, 512, 1000, 1024, 1025, 32768, 45537,
-                           65536, 131072, 262144, 500001, 524288, 1048577,
-=======
     unsigned int test[] = {39, 128, 256, 512, 1000, 1024, 1025, 32768, 45537, 
                            65536, 131072, 262144, 500001, 524288, 1048577, 
->>>>>>> e31ee33e
                            1048576, 1048581, 2097152, 4194304, 8388608};
 
     int numTests = sizeof(test) / sizeof(test[0]);
@@ -414,19 +385,11 @@
     }
 
     for (int k = 0; k < numTests; ++k)
-<<<<<<< HEAD
-    {
+    {    
         size_t freeMem, totalMem;
         CUDA_SAFE_CALL(cudaMemGetInfo(&freeMem, &totalMem));
         unsigned int memNeeded = test[k] * numRows * sizeof(T) * 3;
-        while (memNeeded > freeMem)
-=======
-    {    
-        size_t freeMem, totalMem;
-        cudaMemGetInfo(&freeMem, &totalMem);
-        unsigned int memNeeded = test[k] * numRows * sizeof(T) * 3;
         while (memNeeded > freeMem) 
->>>>>>> e31ee33e
         {
             numRows /= 2;
             memNeeded = test[k] * numRows * sizeof(T) * 3;
@@ -442,11 +405,7 @@
         {
             printf("Running a%s%s %s-multiscan of %d %s elements in %d rows\n",
                    (config.options & CUDPP_OPTION_BACKWARD) ? " backward" : "",
-<<<<<<< HEAD
                    (config.options & CUDPP_OPTION_INCLUSIVE) ? " inclusive" :
-=======
-                   (config.options & CUDPP_OPTION_INCLUSIVE) ? " inclusive" : 
->>>>>>> e31ee33e
                    "",
                    op,
                    test[k],
@@ -486,24 +445,6 @@
         }
 
         if (config.op == CUDPP_ADD)
-<<<<<<< HEAD
-            computeMultiRowScanGold<T, OperatorAdd<T> >( reference, i_data,
-                                                         test[k], numRows,
-                                                         config);
-        else if (config.op == CUDPP_MULTIPLY)
-            computeMultiRowScanGold<T, OperatorMultiply<T> >( reference, i_data,
-                                                              test[k], numRows,
-                                                              config);
-        else if (config.op == CUDPP_MAX)
-            computeMultiRowScanGold<T, OperatorMax<T> >( reference, i_data,
-                                                         test[k], numRows,
-                                                         config);
-        else if (config.op == CUDPP_MIN)
-            computeMultiRowScanGold<T, OperatorMin<T> >( reference, i_data,
-                                                         test[k], numRows,
-                                                         config);
-
-=======
             computeMultiRowScanGold<T, OperatorAdd<T> >( reference, i_data, 
                                                          test[k], numRows, 
                                                          config);
@@ -520,7 +461,6 @@
                                                          test[k], numRows, 
                                                          config);
         
->>>>>>> e31ee33e
         // allocate device memory input and output arrays
         T* d_idata     = NULL;
         T* d_odata     = NULL;
@@ -541,11 +481,7 @@
         size_t rowPitch = d_ipitch / sizeof(T);
 
         CUDPPHandle multiscanPlan = 0;
-<<<<<<< HEAD
         ret = cudppPlan(theCudpp, &multiscanPlan, config, test[k], numRows,
-=======
-        ret = cudppPlan(theCudpp, &multiscanPlan, config, test[k], numRows, 
->>>>>>> e31ee33e
                         rowPitch);
 
         if (ret != CUDPP_SUCCESS)
@@ -571,11 +507,7 @@
                                      kPitch, numRows, cudaMemcpyDeviceToHost));
 
         // check if the result is equivalent to the expected solution
-<<<<<<< HEAD
         bool result = compareArrays( reference, o_data, test[k]*numRows,
-=======
-        bool result = compareArrays( reference, o_data, test[k]*numRows, 
->>>>>>> e31ee33e
                                      0.001f);
         retval += (true == result) ? 0 : 1;
         if (!quiet)
@@ -586,11 +518,7 @@
         }
         else
         {
-<<<<<<< HEAD
             printf("\t%10d\t%0.4f\n", test[k],
-=======
-            printf("\t%10d\t%0.4f\n", test[k], 
->>>>>>> e31ee33e
                    timer.getTime() / testOptions.numIterations);
         }
 
@@ -683,11 +611,7 @@
     {
     case CUDPP_INT:
         if (testOptions.algorithm == "multiscan")
-<<<<<<< HEAD
             return multiscanTest<int>(argc, argv, config, testOptions,
-=======
-            return multiscanTest<int>(argc, argv, config, testOptions, 
->>>>>>> e31ee33e
                                       deviceProperties);
         else
             return scanTest<int>(argc, argv, config, testOptions);
