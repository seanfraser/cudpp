// -------------------------------------------------------------
// cuDPP -- CUDA Data Parallel Primitives library
// -------------------------------------------------------------
//  $Revision$
//  $Date$
// -------------------------------------------------------------
// This source code is distributed under the terms of license.txt in
// the root directory of this source distribution.
// -------------------------------------------------------------

#include <cudpp_globals.h>
#include <stdio.h>
#include "cudpp_util.h"
#define IDX (threadIdx.x + (blockIdx.x * blockDim.x))

/**
 * @file
 * sa_kernel.cuh
 *
 * @brief CUDPP kernel-level suffix array routines
 */

/** \addtogroup cudpp_kernel
 * @{
 */

/** @name Suffix Array Functions
 * @{
 */

typedef unsigned int uint;
typedef unsigned char uchar;

/** @brief Construct the input array
 *
 * This is the first stage in the SA. This stage construct the
 * input array composed of values of the input char array
 * followed by three 0s.
 *
 *
 * @param[in]   d_str         Input char array to perform the SA on.
 * @param[out]  d_str_value   Output unsigned int array prepared for SA.
 * @param[in]   str_length    The number of elements we are performing the SA on.
 *
 **/
__global__ void
strConstruct(uchar* d_str,
             uint* d_str_value,
             size_t str_length)
{
   const int STRIDE = gridDim.x * blockDim.x;
   #pragma unroll
<<<<<<< HEAD
   for(int i = idx; i < str_length; i += STRIDE) 
      d_str_value[i] = (uint) d_str[i] ;
   if (idx > str_length-1 && idx < str_length + 3) d_str_value[idx] = 0;
   
=======
   for(int i = IDX; i < str_length; i += STRIDE)
      d_str_value[i] = (uint) d_str[i] +1 ;
   if (IDX > str_length-1 && IDX < str_length + 3) d_str_value[IDX] = 0;

>>>>>>> efa2e616
}

/** @brief Reconstruct the output
 *
 * This is the final stage in the SA. This stage reconstruct the
 * output array by reducing each value by one.
 *
 *  @param[in,out] d_keys_sa   Final output of the suffix array which stores the
                               positions of sorted suffixes.
 *  @param[in]     str_length  Size of the array.
 *
 **/
__global__ void
resultConstruct(uint* d_keys_sa,
                size_t str_length)
{
   const int STRIDE = gridDim.x * blockDim.x;
   #pragma unroll
   for(int i = IDX; i < str_length; i += STRIDE)
      d_keys_sa[i] = d_keys_sa[i] - 1;
}

/** @brief Initialize the SA12 triplets
 *  @param[in]   d_str           Initial array of character values.
 *  @param[out]  d_keys_uint_12  The keys of righ-most char in SA12 triplets.
 *  @param[out]  d_keys_srt_12   SA12 triplets positions.
 *  @param[in]   mod_1           The number of elements whose positions mod3 = 1 (SA1)
 *  @param[in]   tThreads        The number of elements whose positions mod3 = 1,2 (SA12)
 *
 **/
__global__ void
sa12_keys_construct(uint* d_str,
                    uint* d_keys_uint_12,
                    uint* d_keys_srt_12,
                    int mod_1,
                    size_t tThreads)
{
    if(IDX < mod_1)
    {
      d_keys_srt_12[IDX] = IDX*3+1;
      d_keys_uint_12[IDX] = d_str[IDX*3+2];

    }
    else if(IDX < tThreads)
    {
      d_keys_srt_12[IDX] = (IDX-mod_1)*3+2;
      d_keys_uint_12[IDX] = d_str[(IDX-mod_1)*3+3];
    }

}

/** @brief Construct SA12 for the second radix sort
 *  @param[in]     d_str            Initial array of character values.
 *  @param[out]    d_keys_uint_12   The keys of second char in SA12 triplets.
 *  @param[in]     d_keys_srt_12    SA12 triplets positions.
 *  @param[in]     tThreads         The number of elements in SA12.
 *
 **/
__global__ void
sa12_keys_construct_0(uint* d_str,
                      uint* d_keys_uint_12,
                      uint* d_keys_srt_12,
                      size_t tThreads)
{
    if (IDX < tThreads)
        d_keys_uint_12[IDX] = d_str[d_keys_srt_12[IDX]];

}

/** @brief Construct SA12 for the third radix sort
 *  @param[in]     d_str            Initial array of character values.
 *  @param[out]    d_keys_uint_12   The keys of third char in SA12 triplets.
 *  @param[in]     d_keys_srt_12    SA12 triplets positions.
 *  @param[in]     tThreads         The number of elements in SA12.
 *
 **/
__global__ void
sa12_keys_construct_1(uint* d_str,
                      uint* d_keys_uint_12,
                      uint* d_keys_srt_12,
                      size_t tThreads)
{
    if (IDX < tThreads)
        d_keys_uint_12[IDX] = d_str[d_keys_srt_12[IDX]-1];

}

/** @brief Turn on flags for sorted SA12 triplets
 *  @param[in]    d_str             Initial array of character values.
 *  @param[in]    d_keys_srt_12     SA12 triplets positions.
 *  @param[out]   d_flag            Marking the sorted triplets.
 *  @param[out]   result            0 if SA12 is not fully sorted.
 *  @param[in]    tThreads          The number of elements in SA12.
 *  @param[in]    str_length        The number of elements in original string.
 *
 **/
__global__ void
compute_rank(uint* d_str,
             uint* d_keys_srt_12,
             uint* d_flag,
             bool* result,
             size_t tThreads,
             int str_length)
{
    if(IDX==0) d_flag[IDX]=1;
    else if(IDX < tThreads)
    {
        int i=d_keys_srt_12[IDX], j=d_keys_srt_12[IDX-1];
        if(i < str_length+2 && j < str_length+2)
        {
            if((d_str[i-1]==d_str[j-1]) && (d_str[i]==d_str[j]) &&
               (d_str[i+1]==d_str[j+1])) {
                d_flag[IDX] = 0; result[0]=0;
            } else {
                d_flag[IDX] = 1;
            }
        }
    }
}

/** @brief Construct new array for recursion
 *  @param[out]    d_new_str         The new string to be sent to recursion.
 *  @param[in]     d_keys_srt_12     SA12 triplets positions.
 *  @param[in]     d_rank            Ranks of SA12 from compute_rank kernel.
 *  @param[in]     mod_1             The number of elements of SA1.
 *  @param[in]     tThreads          The number of elements of SA12.
 *
 **/
__global__ void
new_str_construct(uint* d_new_str,
                  uint* d_keys_srt_12,
                  uint* d_rank,
                  int mod_1,
                  size_t tThreads)
{
    if(IDX<tThreads)
    {
        uint pos = d_keys_srt_12[IDX];
        uint rank = d_rank[IDX];
        if(pos%3 == 1) d_new_str[(pos-1)/3] = rank;
        else d_new_str[mod_1+(pos-2)/3] = rank;
    }
    else if(IDX == tThreads || IDX == tThreads+1) d_new_str[IDX]=0;
}

/** @brief Translate SA12 from recursion
 *  @param[in,out]  d_keys_srt_12   Sorted SA12.
 *  @param[in]      d_isa_12        ISA12.
 *  @param[in]      d_flag          Flags to mark SA1.
 *  @param[in]      mod_1           The number of elements in SA1.
 *  @param[in]      tThreads        The number of elements in SA12.
 *
 **/
__global__ void
reconstruct(uint* d_keys_srt_12,
            uint* d_isa_12,
            uint* d_flag,
            int mod_1,
            size_t tThreads)
{
    if(IDX<tThreads)
    {
        uint pos=d_keys_srt_12[IDX];
        if(pos<tThreads+1){
            d_isa_12[pos-1]=IDX+1;

            if(pos > mod_1)
            {
              d_keys_srt_12[IDX] = 3*(pos-mod_1-1)+2;
              d_flag[IDX]=0;
            }
            else
            {
              d_keys_srt_12[IDX] = 3*(pos-1)+1;
              if(pos>1) d_flag[IDX] =1;
              else d_flag[IDX]=0;
            }
        }
    }

}

/** @brief Construct ISA12
 *  @param[in]      d_keys_srt_12  Fully sorted SA12 in global position.
 *  @param[out]     d_isa_12       ISA12 to store the ranks in local position.
 *  @param[out]     d_flag         Flags to mark SA1.
 *  @param[in]      mod_1          The number of elements in SA1.
 *  @param[in]      tThreads       The number of elements in SA12.
 *
 **/
__global__ void
isa12_construct(uint* d_keys_srt_12,
                uint* d_isa_12,
                uint* d_flag,
                int mod_1,
                size_t tThreads)
{
  uint pos;
  if(IDX<tThreads)
  {
    pos = d_keys_srt_12[IDX];
    if(pos%3==1) {
       pos = (pos-1)/3;
       if(d_keys_srt_12[IDX]>3) d_flag[IDX]=1;
       else d_flag[IDX]=0;
    }
    else if(pos%3==2) {
        pos = mod_1+ (pos-2)/3;
        d_flag[IDX]=0;
    }
  }
  __syncthreads();

  if(pos<tThreads && IDX<tThreads)
    d_isa_12[pos] = IDX+1;


}

/** @brief Contruct SA3 triplets positions
 *  @param[out]     d_keys_srt_3   SA3 generated from SA1.
 *  @param[in]      d_str          Original input array.
 *  @param[in]      d_keys_srt_12  Fully sorted SA12.
 *  @param[in]      d_keys_sa      Positions of SA1.
 *  @param[in]      tThreads1      The number of elements of SA12.
 *  @param[in]      tThreads2      The number of elements of SA3.
 *  @param[in]      str_length     The number of elements in original string.
 *
 **/
__global__ void
sa3_srt_construct(uint* d_keys_srt_3,
                  uint* d_str,
                  uint* d_keys_srt_12,
                  uint* d_keys_sa,
                  size_t tThreads1,
                  size_t tThreads2,
                  int str_length)
{
    if(IDX<tThreads1)
    {
        uint pos=d_keys_sa[IDX];
        if((str_length+1)%3==0)
        {
            if(IDX == 0) d_keys_srt_3[IDX] = str_length+1;
            if(d_keys_srt_12[IDX] > 3 && d_keys_srt_12[IDX] % 3 == 1 &&
               pos<tThreads2-1)
                d_keys_srt_3[pos+1]=d_keys_srt_12[IDX]-1;
        }
        else
        {
            if(d_keys_srt_12[IDX]>3 && d_keys_srt_12[IDX]%3==1 && pos<tThreads2)
               d_keys_srt_3[pos]=d_keys_srt_12[IDX]-1;
        }
    }
}

/** @brief Construct SA3 triplets keys
 *  @param[in]     d_keys_srt_3   SA3 triplets positions.
 *  @param[out]    d_keys_sa      SA3 keys.
 *  @param[in]     d_str          Original input string.
 *  @param[in]     tThreads       The number of elements in SA12.
 *  @param[in]     str_length     The number of elements in original string.
 *
 **/
__global__ void
sa3_keys_construct(uint* d_keys_srt_3,
                   uint* d_keys_sa,
                   uint* d_str,
                   size_t tThreads,
                   int str_length)
{
    if(IDX<tThreads)
    {
       if(d_keys_srt_3[IDX] < str_length+4)
          d_keys_sa[IDX] = d_str[d_keys_srt_3[IDX]-1];
    }
}

/** @brief Construct SA12 keys in terms of Vector
 *  @param[in]    d_str          Original input data stream
 *  @param[in]    d_keys_srt_12  The order of aKeys.
 *  @param[in]    d_isa_12       The ranks in SA12 orders.
 *  @param[out]   d_aKeys        SA12 keys in Vectors.
 *  @param[in]    tThreads       The number elements in SA12
 *  @param[in]    mod_1          The number of elements in SA1.
 *  @param[in]    bound          The number of elements in SA12 plus SA3.
 *  @param[in]    str_length     The number of elements in original string.
 *
 **/
__global__ void
merge_akeys_construct(uint* d_str,
                      uint* d_keys_srt_12,
                      uint* d_isa_12,
                      Vector* d_aKeys,
                      size_t tThreads,
                      int mod_1,
                      int bound,
                      int str_length)
{
    if(IDX < tThreads)
    {
        int i = d_keys_srt_12[IDX];
        if(i < str_length+3)
        {
            if(i%3==1)
            {
                d_aKeys[IDX].a = d_str[i-1];
                d_aKeys[IDX].b = (bound-i>0) ? d_isa_12[mod_1+(i-1)/3] : 0;
                d_aKeys[IDX].c = 0;
                d_aKeys[IDX].d = 1;
            }
            else if(i%3==2)
            {
                d_aKeys[IDX].a = d_str[i-1];
                d_aKeys[IDX].b = (bound-i>0) ? d_str[i] : 0;
                d_aKeys[IDX].c = (bound-i>1) ? d_isa_12[(i-2)/3+1] : 0;
                d_aKeys[IDX].d = 0;
            }
        }
    }
}

/** @brief Construct SA3 keys in Vector
 *
 *  @param[in]     d_str         Original input data stream.
 *  @param[in]     d_keys_srt_3  The order of bKeys
 *  @param[in]     d_isa_12      ISA12.
 *  @param[out]    d_bKeys       SA3 keys in Vectors.
 *  @param[in]     tThreads      The number of total threads.
 *  @param[in]     mod_1         The number of elements in SA1.
 *  @param[in]     bound         The number of elements in SA12 and SA3.
 *  @param[in]     str_length    The number of elements in original str.
 *
 **/
__global__ void
merge_bkeys_construct(uint* d_str,
                      uint* d_keys_srt_3,
                      uint* d_isa_12,
                      Vector* d_bKeys,
                      size_t tThreads,
                      int mod_1,
                      int bound,
                      int str_length)
{
    if(IDX<tThreads){
        int i = d_keys_srt_3[IDX];
        if(i < str_length+3){
            d_bKeys[IDX].a = d_str[i-1];
            d_bKeys[IDX].b = (bound-i>0) ? d_str[i] : 0;
            d_bKeys[IDX].c = (bound-i>0) ? d_isa_12[i/3] : 0;
            d_bKeys[IDX].d = (bound-i>1) ? d_isa_12[i/3+mod_1] : 0;
        }
    }
}

/** @} */ // end suffix array functions
/** @} */ // end cudpp_kernel
<|MERGE_RESOLUTION|>--- conflicted
+++ resolved
@@ -50,17 +50,10 @@
 {
    const int STRIDE = gridDim.x * blockDim.x;
    #pragma unroll
-<<<<<<< HEAD
-   for(int i = idx; i < str_length; i += STRIDE) 
-      d_str_value[i] = (uint) d_str[i] ;
-   if (idx > str_length-1 && idx < str_length + 3) d_str_value[idx] = 0;
-   
-=======
    for(int i = IDX; i < str_length; i += STRIDE)
       d_str_value[i] = (uint) d_str[i] +1 ;
    if (IDX > str_length-1 && IDX < str_length + 3) d_str_value[IDX] = 0;
 
->>>>>>> efa2e616
 }
 
 /** @brief Reconstruct the output
